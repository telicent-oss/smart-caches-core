<?xml version="1.0" encoding="UTF-8"?>
<project xmlns="http://maven.apache.org/POM/4.0.0" xmlns:xsi="http://www.w3.org/2001/XMLSchema-instance" xsi:schemaLocation="http://maven.apache.org/POM/4.0.0 http://maven.apache.org/xsd/maven-4.0.0.xsd">
    <modelVersion>4.0.0</modelVersion>

    <groupId>io.telicent.smart-caches</groupId>
    <artifactId>parent</artifactId>
<<<<<<< HEAD
    <version>0.30.0-SNAPSHOT</version>
=======
    <version>0.29.3-SNAPSHOT</version>
>>>>>>> 3bc95e86
    <modules>
        <module>projectors-core</module>
        <module>projector-driver</module>
        <module>cli</module>
        <module>event-sources</module>
        <module>jaxrs-base-server</module>
        <module>observability-core</module>
        <module>live-reporter</module>
        <module>configurator</module>
        <module>jwt-auth-common</module>
<<<<<<< HEAD
        <module>security-parent</module>
=======
        <module>action-tracker</module>
>>>>>>> 3bc95e86
    </modules>
    <packaging>pom</packaging>
    <name>Telicent Smart Caches - Parent</name>
    <description>Provides common libraries for building Java based Smart Caches for the Telicent Core platform
    </description>
    <url>https://github.com/telicent-oss/smart-caches-core</url>

    <developers>
        <developer>
            <name>Telicent Developers</name>
            <email>opensource@telicent.io</email>
            <organization>Telicent Ltd</organization>
            <organizationUrl>https://telicent.io</organizationUrl>
        </developer>
    </developers>

    <licenses>
        <license>
            <name>Apache-2.0</name>
            <url>https://www.apache.org/licenses/LICENSE-2.0.txt</url>
            <distribution>repo</distribution>
            <comments>A business-friendly OSS license</comments>
        </license>
    </licenses>

    <scm>
        <connection>scm:git:https://github.com/telicent-oss/smart-caches-core</connection>
        <developerConnection>scm:git:ssh://git@github.com/telicent-oss/smart-caches-core</developerConnection>
        <url>https://github.com/telicent-oss/smart-caches-core</url>
        <tag>HEAD</tag>
    </scm>

    <distributionManagement>
        <snapshotRepository>
            <id>central</id>
            <name>Maven Central Snapshots</name>
            <url>https://central.sonatype.com/repository/maven-snapshots/</url>
        </snapshotRepository>
    </distributionManagement>

    <properties>
        <!--
        Compiler Configuration
        -->
        <jdk.version>17</jdk.version>
        <project.build.sourceEncoding>UTF-8</project.build.sourceEncoding>

        <!-- License Plugin Configuration -->
        <!--
        Note that all submodules need to declare this appropriately as well so that the plugin can correctly find
        the header.txt file in this top directory even when run on a submodule -->
        <license.header.path>${project.basedir}</license.header.path>

        <!-- Code Coverage Configuration -->
        <!--
        Controls the minimum code coverage ratio that modules which have opted into code coverage enforcement are
        required to meet.  If a submodule wants to increase/decrease this value they can do so by redefining this
        property in their pom.xml
        -->
        <coverage.minimum>0.8</coverage.minimum>

        <!-- Javadoc Configuration -->
        <javadoc.failOnWarnings>true</javadoc.failOnWarnings>

        <!-- Dependency Analyze Configuration -->
        <analyze.failOnWarnings>false</analyze.failOnWarnings>

        <!-- Parallel Testing -->
        <!--
        Controls how many JVM forks are used for parallel testing in some modules, set to a conservative 2 which offers
        decent reductions in test time but avoids overloading the developers machine especially when parallel tests are
        spinning up containers
        -->
        <test.maxForks>2</test.maxForks>

        <!-- Plugin Versions -->
        <plugin.assembly>3.7.1</plugin.assembly>
        <plugin.central>0.8.0</plugin.central>
        <plugin.clean>3.5.0</plugin.clean>
        <plugin.compiler>3.14.0</plugin.compiler>
        <plugin.cyclonedx>2.9.1</plugin.cyclonedx>
        <plugin.dependency>3.8.1</plugin.dependency>
        <plugin.enforcer>3.6.1</plugin.enforcer>
        <plugin.exec>3.5.1</plugin.exec>
        <plugin.failsafe>3.5.3</plugin.failsafe>
        <plugin.gpg>3.2.8</plugin.gpg>
        <plugin.jacoco>0.8.13</plugin.jacoco>
        <plugin.jar>3.4.2</plugin.jar>
        <plugin.javadoc>3.11.2</plugin.javadoc>
        <plugin.license>5.0.0</plugin.license>
        <plugin.shade>3.2.4</plugin.shade>
        <plugin.source>3.3.1</plugin.source>
        <plugin.surefire>3.5.3</plugin.surefire>
        <plugin.versions>2.18.0</plugin.versions>

        <!-- Dependency Versions -->
        <dependency.airline>3.1.0</dependency.airline>
        <dependency.awaitility>4.3.0</dependency.awaitility>
        <dependency.caffeine>3.2.2</dependency.caffeine>
        <dependency.commons-collections>4.5.0</dependency.commons-collections>
        <dependency.commons-io>2.20.0</dependency.commons-io>
        <dependency.commons-lang>3.18.0</dependency.commons-lang>
        <dependency.grizzly>4.0.2</dependency.grizzly>
        <dependency.jackson>2.19.2</dependency.jackson>
        <dependency.jakarta.annotation>3.0.0</dependency.jakarta.annotation>
        <dependency.jakarta-inject>2.0.1.MR</dependency.jakarta-inject>
        <dependency.jakarta.validation>3.1.1</dependency.jakarta.validation>
        <dependency.jakarta.ws.rs>3.1.0</dependency.jakarta.ws.rs>
        <dependency.jena>5.5.0</dependency.jena>
        <dependency.jersey>3.1.10</dependency.jersey>
        <dependency.jetbrains-annotations>26.0.2</dependency.jetbrains-annotations>
        <dependency.jjwt>0.12.6</dependency.jjwt>
        <dependency.jwt-auth>1.0.3</dependency.jwt-auth>
        <dependency.kafka>3.9.1</dependency.kafka>
        <dependency.logback>1.5.18</dependency.logback>
        <dependency.lombok>1.18.38</dependency.lombok>
        <dependency.mockito>5.18.0</dependency.mockito>
        <dependency.opentelemetry.agent>1.33.6</dependency.opentelemetry.agent>
        <dependency.opentelemetry.sdk>1.52.0</dependency.opentelemetry.sdk>
        <dependency.opentelemetry.sdk-alpha>1.30.1-alpha</dependency.opentelemetry.sdk-alpha>
        <dependency.rdf-abac>1.0.0</dependency.rdf-abac>
        <dependency.resilience4j>2.3.0</dependency.resilience4j>
        <dependency.servlet>6.1.0</dependency.servlet>
        <dependency.slf4j>2.0.17</dependency.slf4j>
        <dependency.slf4j-test>3.0.1</dependency.slf4j-test>
        <dependency.testcontainers>1.21.3</dependency.testcontainers>
        <dependency.testng>7.11.0</dependency.testng>
    </properties>

    <dependencyManagement>
        <dependencies>
            <!-- Jena for RDF processing -->
            <dependency>
                <groupId>org.apache.jena</groupId>
                <artifactId>jena-arq</artifactId>
                <version>${dependency.jena}</version>
                <exclusions>
                    <!-- Excluded due to upstream issue with being in compile scope by mistake -->
                    <exclusion>
                        <groupId>org.junit.platform</groupId>
                        <artifactId>junit-platform-suite-engine</artifactId>
                    </exclusion>
                </exclusions>
            </dependency>

            <dependency>
                <groupId>org.apache.jena</groupId>
                <artifactId>jena-rdfpatch</artifactId>
                <version>${dependency.jena}</version>
            </dependency>

            <dependency>
                <groupId>org.apache.jena</groupId>
                <artifactId>jena-base</artifactId>
                <version>${dependency.jena}</version>
            </dependency>

            <dependency>
                <groupId>org.apache.jena</groupId>
                <artifactId>jena-core</artifactId>
                <version>${dependency.jena}</version>
            </dependency>

            <!-- RDF ABAC -->
            <dependency>
                <groupId>io.telicent.jena</groupId>
                <artifactId>rdf-abac-core</artifactId>
                <version>${dependency.rdf-abac}</version>
            </dependency>

            <!-- Jackson for serialization to JSON/YAML etc -->
            <dependency>
                <groupId>com.fasterxml.jackson.core</groupId>
                <artifactId>jackson-core</artifactId>
                <version>${dependency.jackson}</version>
            </dependency>

            <dependency>
                <groupId>com.fasterxml.jackson.core</groupId>
                <artifactId>jackson-databind</artifactId>
                <version>${dependency.jackson}</version>
            </dependency>

            <dependency>
                <groupId>com.fasterxml.jackson.core</groupId>
                <artifactId>jackson-annotations</artifactId>
                <version>${dependency.jackson}</version>
            </dependency>

            <!-- TestNG and Mockito for testing -->
            <dependency>
                <groupId>org.testng</groupId>
                <artifactId>testng</artifactId>
                <version>${dependency.testng}</version>
            </dependency>

            <dependency>
                <groupId>org.mockito</groupId>
                <artifactId>mockito-core</artifactId>
                <version>${dependency.mockito}</version>
            </dependency>

            <dependency>
                <groupId>org.testcontainers</groupId>
                <artifactId>testcontainers</artifactId>
                <version>${dependency.testcontainers}</version>
                <exclusions>
                    <exclusion>
                        <groupId>org.apache.commons</groupId>
                        <artifactId>commons-compress</artifactId>
                    </exclusion>
                </exclusions>
            </dependency>

            <dependency>
                <groupId>org.testcontainers</groupId>
                <artifactId>kafka</artifactId>
                <version>${dependency.testcontainers}</version>
            </dependency>

            <!--
            SLF4J and a concrete implementation for Logging

            Plus bring in a mock SLF4J harness that lets us test our logging output is as expected
            -->
            <dependency>
                <groupId>org.slf4j</groupId>
                <artifactId>slf4j-api</artifactId>
                <version>${dependency.slf4j}</version>
            </dependency>

            <dependency>
                <groupId>org.slf4j</groupId>
                <artifactId>jul-to-slf4j</artifactId>
                <version>${dependency.slf4j}</version>
            </dependency>

            <dependency>
                <groupId>ch.qos.logback</groupId>
                <artifactId>logback-classic</artifactId>
                <version>${dependency.logback}</version>
            </dependency>

            <dependency>
                <groupId>com.github.valfirst</groupId>
                <artifactId>slf4j-test</artifactId>
                <version>${dependency.slf4j-test}</version>
            </dependency>

            <dependency>
                <groupId>com.github.ben-manes.caffeine</groupId>
                <artifactId>caffeine</artifactId>
                <version>${dependency.caffeine}</version>
            </dependency>

            <!-- Kafka for Event Sourcing -->
            <dependency>
                <groupId>org.apache.kafka</groupId>
                <artifactId>kafka-clients</artifactId>
                <version>${dependency.kafka}</version>
            </dependency>

            <!-- Apache Commons Libraries for Utilities -->
            <dependency>
                <groupId>org.apache.commons</groupId>
                <artifactId>commons-lang3</artifactId>
                <version>${dependency.commons-lang}</version>
            </dependency>

            <dependency>
                <groupId>org.apache.commons</groupId>
                <artifactId>commons-collections4</artifactId>
                <version>${dependency.commons-collections}</version>
            </dependency>

            <dependency>
                <groupId>commons-io</groupId>
                <artifactId>commons-io</artifactId>
                <version>${dependency.commons-io}</version>
            </dependency>

            <!-- Airline for CLIs -->
            <dependency>
                <groupId>com.github.rvesse</groupId>
                <artifactId>airline</artifactId>
                <version>${dependency.airline}</version>
            </dependency>

            <!-- JAX-RS related dependencies -->
            <dependency>
                <groupId>jakarta.servlet</groupId>
                <artifactId>jakarta.servlet-api</artifactId>
                <version>${dependency.servlet}</version>
            </dependency>

            <dependency>
                <groupId>jakarta.ws.rs</groupId>
                <artifactId>jakarta.ws.rs-api</artifactId>
                <version>${dependency.jakarta.ws.rs}</version>
            </dependency>

            <dependency>
                <groupId>jakarta.annotation</groupId>
                <artifactId>jakarta.annotation-api</artifactId>
                <version>${dependency.jakarta.annotation}</version>
            </dependency>

            <dependency>
                <groupId>org.glassfish.jersey.containers</groupId>
                <artifactId>jersey-container-servlet-core</artifactId>
                <version>${dependency.jersey}</version>
            </dependency>

            <dependency>
                <groupId>org.glassfish.jersey.media</groupId>
                <artifactId>jersey-media-json-jackson</artifactId>
                <version>${dependency.jersey}</version>
            </dependency>

            <dependency>
                <groupId>org.glassfish.jersey.inject</groupId>
                <artifactId>jersey-hk2</artifactId>
                <version>${dependency.jersey}</version>
            </dependency>

            <dependency>
                <groupId>org.glassfish.jersey.ext</groupId>
                <artifactId>jersey-bean-validation</artifactId>
                <version>${dependency.jersey}</version>
            </dependency>

            <dependency>
                <groupId>org.glassfish.jersey.core</groupId>
                <artifactId>jersey-client</artifactId>
                <version>${dependency.jersey}</version>
            </dependency>

            <dependency>
                <groupId>org.glassfish.jersey.core</groupId>
                <artifactId>jersey-server</artifactId>
                <version>${dependency.jersey}</version>
            </dependency>

            <dependency>
                <groupId>org.glassfish.jersey.containers</groupId>
                <artifactId>jersey-container-grizzly2-http</artifactId>
                <version>${dependency.jersey}</version>
            </dependency>

            <dependency>
                <groupId>org.glassfish.jersey.containers</groupId>
                <artifactId>jersey-container-grizzly2-servlet</artifactId>
                <version>${dependency.jersey}</version>
            </dependency>

            <dependency>
                <groupId>org.glassfish.grizzly</groupId>
                <artifactId>grizzly-framework</artifactId>
                <version>${dependency.grizzly}</version>
            </dependency>

            <dependency>
                <groupId>org.glassfish.grizzly</groupId>
                <artifactId>grizzly-http-server</artifactId>
                <version>${dependency.grizzly}</version>
            </dependency>

            <dependency>
                <groupId>org.glassfish.grizzly</groupId>
                <artifactId>grizzly-http-servlet</artifactId>
                <version>${dependency.grizzly}</version>
            </dependency>

            <dependency>
                <groupId>org.glassfish.grizzly</groupId>
                <artifactId>grizzly-http</artifactId>
                <version>${dependency.grizzly}</version>
            </dependency>

            <dependency>
                <groupId>jakarta.inject</groupId>
                <artifactId>jakarta.inject-api</artifactId>
                <version>${dependency.jakarta-inject}</version>
            </dependency>

            <dependency>
                <groupId>jakarta.validation</groupId>
                <artifactId>jakarta.validation-api</artifactId>
                <version>${dependency.jakarta.validation}</version>
            </dependency>

            <dependency>
                <groupId>io.telicent.public</groupId>
                <artifactId>jwt-servlet-auth-jaxrs3</artifactId>
                <version>${dependency.jwt-auth}</version>
            </dependency>

            <dependency>
                <groupId>io.telicent.public</groupId>
                <artifactId>jwt-servlet-auth-aws</artifactId>
                <version>${dependency.jwt-auth}</version>
            </dependency>

            <dependency>
                <groupId>io.jsonwebtoken</groupId>
                <artifactId>jjwt-api</artifactId>
                <version>${dependency.jjwt}</version>
            </dependency>

            <dependency>
                <groupId>io.telicent.public</groupId>
                <artifactId>jwt-servlet-auth-core</artifactId>
                <version>${dependency.jwt-auth}</version>
            </dependency>

            <!-- resilience4j -->
            <dependency>
                <groupId>io.github.resilience4j</groupId>
                <artifactId>resilience4j-ratelimiter</artifactId>
                <version>${dependency.resilience4j}</version>
            </dependency>

            <dependency>
                <groupId>io.github.resilience4j</groupId>
                <artifactId>resilience4j-retry</artifactId>
                <version>${dependency.resilience4j}</version>
            </dependency>

            <!-- Open Telemetry -->
            <dependency>
                <groupId>io.opentelemetry</groupId>
                <artifactId>opentelemetry-sdk</artifactId>
                <version>${dependency.opentelemetry.sdk}</version>
            </dependency>
            <dependency>
                <groupId>io.opentelemetry</groupId>
                <artifactId>opentelemetry-api</artifactId>
                <version>${dependency.opentelemetry.sdk}</version>
            </dependency>
            <dependency>
                <groupId>io.opentelemetry</groupId>
                <artifactId>opentelemetry-semconv</artifactId>
                <version>${dependency.opentelemetry.sdk-alpha}</version>
            </dependency>
            <dependency>
                <groupId>io.opentelemetry.javaagent</groupId>
                <artifactId>opentelemetry-javaagent</artifactId>
                <version>${dependency.opentelemetry.agent}</version>
            </dependency>

            <!-- Lombok -->
            <dependency>
                <groupId>org.projectlombok</groupId>
                <artifactId>lombok</artifactId>
                <version>${dependency.lombok}</version>
            </dependency>
        </dependencies>

    </dependencyManagement>

    <build>

        <plugins>
            <!-- Enforcer Plugin -->
            <plugin>
                <groupId>org.apache.maven.plugins</groupId>
                <artifactId>maven-enforcer-plugin</artifactId>
                <version>${plugin.enforcer}</version>
                <executions>
                    <execution>
                        <id>enforce-versions</id>
                        <goals>
                            <goal>enforce</goal>
                        </goals>
                        <configuration>
                            <rules>
                                <requireMavenVersion>
                                    <version>3.8.1</version>
                                </requireMavenVersion>
                                <requireJavaVersion>
                                    <version>17,</version>
                                </requireJavaVersion>
                            </rules>
                        </configuration>
                    </execution>
                </executions>
            </plugin>

            <!-- License Plugin -->
            <plugin>
                <groupId>com.mycila</groupId>
                <artifactId>license-maven-plugin</artifactId>
                <version>${plugin.license}</version>
                <configuration>
                    <failIfMissing>true</failIfMissing>
                    <aggregate>false</aggregate>
                    <useDefaultMapping>true</useDefaultMapping>
                    <strictCheck>true</strictCheck>
                    <licenseSets>
                        <licenseSet>
                            <header>${license.header.path}/header.txt</header>
                            <excludes>
                                <exclude>header.txt</exclude>
                                <exclude>LICENSE</exclude>
                                <exclude>NOTICE</exclude>
                                <exclude>pom.xml</exclude>
                                <exclude>**/pom.xml</exclude>
                                <exclude>.github/**/*</exclude>
                                <exclude>**/test-data/**/*</exclude>
                                <exclude>**/test-certs/*</exclude>
                                <exclude>**/*.version</exclude>
                                <exclude>**/CrossOriginFilter.java</exclude>
                                <exclude>**/*.md</exclude>
                                <exclude>**/*.jpeg</exclude>
                                <exclude>**/template</exclude>
                                <!-- Trivy Cache -->
                                <exclude>.trivy/**</exclude>
                                <exclude>trivy/**</exclude>
                                <!-- GitHub Actions temp files -->
                                <exclude>.images/**</exclude>
                                <exclude>*trivy*</exclude>
                                <exclude>maven-trivy-gating-report.txt</exclude>
                            </excludes>
                        </licenseSet>
                    </licenseSets>
                    <mapping>
                        <java>JAVADOC_STYLE</java>
                        <shrc>SCRIPT_STYLE</shrc>
                    </mapping>
                </configuration>
                <executions>
                    <execution>
                        <id>check-licenses</id>
                        <phase>validate</phase>
                        <goals>
                            <goal>check</goal>
                        </goals>
                    </execution>
                </executions>
            </plugin>

            <plugin>
                <groupId>org.codehaus.mojo</groupId>
                <artifactId>buildnumber-maven-plugin</artifactId>
                <version>3.2.1</version>
                <executions>
                    <execution>
                        <phase>generate-resources</phase>
                        <goals>
                            <goal>create-metadata</goal>
                        </goals>
                    </execution>
                </executions>
                <configuration>
                    <doCheck>true</doCheck>
                    <doUpdate>true</doUpdate>
                    <outputName>${project.artifactId}.version</outputName>
                    <addOutputDirectoryToResources>true</addOutputDirectoryToResources>
                    <timestampFormat>yyyy-MM-dd HH:mm:ss</timestampFormat>
                    <properties>
                        <artifactId>${project.artifactId}</artifactId>
                        <groupId>${project.groupId}</groupId>
                        <buildEnv>${os.name} ${os.version} (${os.arch})</buildEnv>
                    </properties>
                </configuration>
            </plugin>

            <!-- Compiler Plugin -->
            <plugin>
                <groupId>org.apache.maven.plugins</groupId>
                <artifactId>maven-compiler-plugin</artifactId>
                <version>${plugin.compiler}</version>
                <configuration>
                    <source>${jdk.version}</source>
                    <target>${jdk.version}</target>
                    <release>${jdk.version}</release>
                    <annotationProcessorPaths>
                        <path>
                            <groupId>org.projectlombok</groupId>
                            <artifactId>lombok</artifactId>
                            <version>${dependency.lombok}</version>
                        </path>
                    </annotationProcessorPaths>
                </configuration>
            </plugin>

            <!-- JAR Plugin -->
            <plugin>
                <groupId>org.apache.maven.plugins</groupId>
                <artifactId>maven-jar-plugin</artifactId>
                <version>${plugin.jar}</version>
                <executions>
                    <execution>
                        <id>create-test-jar</id>
                        <goals>
                            <goal>test-jar</goal>
                        </goals>
                    </execution>
                </executions>
            </plugin>

            <!-- Source Plugin -->
            <plugin>
                <groupId>org.apache.maven.plugins</groupId>
                <artifactId>maven-source-plugin</artifactId>
                <version>${plugin.source}</version>
                <executions>
                    <execution>
                        <id>attach-sources</id>
                        <phase>package</phase>
                        <goals>
                            <goal>jar</goal>
                            <goal>test-jar</goal>
                        </goals>
                    </execution>
                </executions>
            </plugin>

            <!-- delombok so we can generate Javadoc that references lombok generated types and methods -->
            <plugin>
                <groupId>org.projectlombok</groupId>
                <artifactId>lombok-maven-plugin</artifactId>
                <version>1.18.20.0</version>
                <executions>
                    <execution>
                        <phase>generate-sources</phase>
                        <goals>
                            <goal>delombok</goal>
                        </goals>
                        <configuration>
                            <!--
                            Note that we aren't building from the delombok'd source, we only need it for Javadoc.  Thus
                            don't add to output directories or the compiler will complain about duplicate class files.
                            -->
                            <addOutputDirectory>false</addOutputDirectory>
                            <sourceDirectory>${project.basedir}/src/main/java</sourceDirectory>
                            <outputDirectory>${project.build.directory}/delombok</outputDirectory>
                        </configuration>
                    </execution>
                </executions>
                <dependencies>
                    <dependency>
                        <groupId>org.projectlombok</groupId>
                        <artifactId>lombok</artifactId>
                        <version>${dependency.lombok}</version>
                    </dependency>
                </dependencies>
            </plugin>

            <!-- Javadoc Plugin -->
            <plugin>
                <groupId>org.apache.maven.plugins</groupId>
                <artifactId>maven-javadoc-plugin</artifactId>
                <version>${plugin.javadoc}</version>
                <executions>
                    <execution>
                        <phase>package</phase>
                        <goals>
                            <goal>jar</goal>
                        </goals>
                    </execution>
                </executions>
                <configuration>
                    <javadocVersion>${java.version}</javadocVersion>
                    <sourcepath>${project.build.directory}/delombok/</sourcepath>
                    <quiet>true</quiet>
                    <encoding>UTF-8</encoding>
                    <charset>UTF-8</charset>
                    <docencoding>UTF-8</docencoding>
                    <failOnWarnings>${javadoc.failOnWarnings}</failOnWarnings>
                    <additionalJOptions>
                        <additionalJOption>-Xdoclint:-missing</additionalJOption>
                    </additionalJOptions>
                </configuration>
            </plugin>

            <plugin>
                <groupId>org.cyclonedx</groupId>
                <artifactId>cyclonedx-maven-plugin</artifactId>
                <version>${plugin.cyclonedx}</version>
                <executions>
                    <execution>
                        <id>build-sbom-cyclonedx</id>
                        <phase>package</phase>
                        <goals>
                            <goal>makeAggregateBom</goal>
                        </goals>
                    </execution>
                </executions>
                <configuration>
                    <outputName>${project.artifactId}-${project.version}-bom</outputName>
                    <skipNotDeployed>false</skipNotDeployed>
                </configuration>
            </plugin>

            <plugin>
                <groupId>org.apache.maven.plugins</groupId>
                <artifactId>maven-gpg-plugin</artifactId>
                <version>${plugin.gpg}</version>
                <executions>
                    <execution>
                        <goals>
                            <goal>sign</goal>
                        </goals>
                        <phase>verify</phase>
                    </execution>
                </executions>
            </plugin>
        </plugins>

        <pluginManagement>
            <plugins>
                <plugin>
                    <groupId>org.apache.maven.plugins</groupId>
                    <artifactId>maven-dependency-plugin</artifactId>
                    <version>${plugin.dependency}</version>
                    <executions>
                        <execution>
                            <goals>
                                <goal>go-offline</goal>
                            </goals>
                            <configuration>
                                <!--
                                When going offline don't try to resolve internal project dependencies.  This is
                                primarily only a problem when the version gets bumped.  However, in a CI/CD environment
                                this is always needed.
                                -->
                                <excludeGroupIds>io.telicent.smart-caches</excludeGroupIds>
                            </configuration>
                        </execution>
                        <execution>
                            <id>analyze</id>
                            <goals>
                                <goal>analyze-only</goal>
                            </goals>
                            <configuration>
                                <failOnWarning>${analyze.failOnWarnings}</failOnWarning>
                                <ignoredNonTestScopedDependencies>
                                    <ignoredNonTestScopedDependency>org.glassfish.grizzly:grizzly-http
                                    </ignoredNonTestScopedDependency>
                                    <ignoredNonTestScopedDependency>jakarta.ws.rs:jakarta.ws.rs-api
                                    </ignoredNonTestScopedDependency>
                                </ignoredNonTestScopedDependencies>
                                <ignoredUnusedDeclaredDependencies>
                                    <ignoredUnusedDeclaredDependency>org.glassfish.jersey.inject:jersey-hk2
                                    </ignoredUnusedDeclaredDependency>
                                    <ignoredUnusedDeclaredDependency>
                                        org.glassfish.jersey.media:jersey-media-json-jackson
                                    </ignoredUnusedDeclaredDependency>
                                    <ignoredUnusedDeclaredDependency>io.opentelemetry:opentelemetry-sdk
                                    </ignoredUnusedDeclaredDependency>
                                    <ignoredUnusedDeclaredDependency>org.testcontainers:kafka
                                    </ignoredUnusedDeclaredDependency>
                                    <ignoredUnusedDeclaredDependency>org.slf4j:jul-to-slf4j
                                    </ignoredUnusedDeclaredDependency>
                                    <ignoredUnusedDeclaredDependency>io.telicent.smart-caches:event-source-kafka
                                    </ignoredUnusedDeclaredDependency>
                                    <ignoredUnusedDeclaredDependency>
                                        io.opentelemetry.javaagent:opentelemetry-javaagent
                                    </ignoredUnusedDeclaredDependency>
                                </ignoredUnusedDeclaredDependencies>
                            </configuration>
                        </execution>
                    </executions>
                </plugin>

                <!-- Code Coverage Plugins -->
                <plugin>
                    <groupId>org.jacoco</groupId>
                    <artifactId>jacoco-maven-plugin</artifactId>
                    <version>${plugin.jacoco}</version>
                    <executions>
                        <execution>
                            <id>prepare-agent</id>
                            <phase>process-test-classes</phase>
                            <goals>
                                <goal>prepare-agent</goal>
                            </goals>
                            <configuration>
                                <!--
                                Needs to be true so that if a module invokes Maven surefire/failsafe multiple times,
                                e.g. with different configurations, the coverage from all those runs is combined
                                -->
                                <append>true</append>
                            </configuration>
                        </execution>
                        <execution>
                            <id>report</id>
                            <phase>verify</phase>
                            <goals>
                                <goal>report</goal>
                            </goals>
                        </execution>
                        <execution>
                            <id>require-test-coverage</id>
                            <phase>verify</phase>
                            <goals>
                                <goal>check</goal>
                            </goals>
                            <configuration>
                                <skip>${skipTests}</skip>
                                <rules>
                                    <rule>
                                        <element>BUNDLE</element>
                                        <limits>
                                            <limit>
                                                <counter>CLASS</counter>
                                                <value>COVEREDRATIO</value>
                                                <minimum>${coverage.minimum}</minimum>
                                            </limit>
                                            <limit>
                                                <counter>INSTRUCTION</counter>
                                                <value>COVEREDRATIO</value>
                                                <minimum>${coverage.minimum}</minimum>
                                            </limit>
                                            <limit>
                                                <counter>METHOD</counter>
                                                <value>COVEREDRATIO</value>
                                                <minimum>${coverage.minimum}</minimum>
                                            </limit>
                                            <limit>
                                                <counter>BRANCH</counter>
                                                <value>COVEREDRATIO</value>
                                                <minimum>${coverage.minimum}</minimum>
                                            </limit>
                                            <limit>
                                                <counter>LINE</counter>
                                                <value>COVEREDRATIO</value>
                                                <minimum>${coverage.minimum}</minimum>
                                            </limit>
                                            <limit>
                                                <counter>COMPLEXITY</counter>
                                                <value>COVEREDRATIO</value>
                                                <minimum>${coverage.minimum}</minimum>
                                            </limit>
                                        </limits>
                                    </rule>
                                </rules>
                                <haltOnFailure>true</haltOnFailure>
                            </configuration>
                        </execution>
                    </executions>
                </plugin>
                <plugin>
                    <groupId>org.codehaus.mojo</groupId>
                    <artifactId>versions-maven-plugin</artifactId>
                    <version>${plugin.versions}</version>
                    <configuration>
                        <ignoredVersions>.*[-\.]M.*,.*-alpha.*,.*-beta.*,.*-RC.*,.*rc.*</ignoredVersions>
                    </configuration>
                </plugin>

                <!-- Integration Testing -->
                <plugin>
                    <groupId>org.apache.maven.plugins</groupId>
                    <artifactId>maven-failsafe-plugin</artifactId>
                    <version>${plugin.failsafe}</version>
                    <configuration>
                        <includes>
                            <include>**/*IT.java</include>
                        </includes>
                        <systemPropertyVariables>
                            <project.version>${project.version}</project.version>
                        </systemPropertyVariables>
                    </configuration>
                    <executions>
                        <execution>
                            <goals>
                                <goal>integration-test</goal>
                                <goal>verify</goal>
                            </goals>
                        </execution>
                    </executions>
                </plugin>
            </plugins>
        </pluginManagement>
    </build>

    <profiles>
        <profile>
            <id>telicent-oss</id>
            <activation>
                <activeByDefault>true</activeByDefault>
            </activation>
            <build>
                <plugins>
                    <!-- Central Publishing Plugin -->
                    <plugin>
                        <groupId>org.sonatype.central</groupId>
                        <artifactId>central-publishing-maven-plugin</artifactId>
                        <version>${plugin.central}</version>
                        <extensions>true</extensions>
                        <configuration>
                            <publishingServerId>central</publishingServerId>
                            <autoPublish>true</autoPublish>
                            <waitUntil>published</waitUntil>
                            <!-- Central Publishing can be much slower than old Nexus publishing process -->
                            <waitMaxTime>3600</waitMaxTime>
                        </configuration>
                    </plugin>
                </plugins>
            </build>
        </profile>
    </profiles>

    <repositories>
        <repository>
            <id>sonatype-oss</id>
            <url>https://s01.oss.sonatype.org/content/repositories/snapshots/</url>
            <releases>
                <enabled>false</enabled>
            </releases>
            <snapshots>
                <enabled>true</enabled>
            </snapshots>
        </repository>
        <!-- Needed for Apache Jena SNAPSHOTs -->
        <repository>
            <id>apache-snapshots</id>
            <url>https://repository.apache.org/content/repositories/snapshots/</url>
            <releases>
                <enabled>false</enabled>
            </releases>
            <snapshots>
                <enabled>true</enabled>
            </snapshots>
        </repository>
        <!-- Needed for Airline SNAPSHOTs -->
        <repository>
            <id>ossrh</id>
            <url>https://oss.sonatype.org/content/repositories/snapshots</url>
            <releases>
                <enabled>false</enabled>
            </releases>
            <snapshots>
                <enabled>true</enabled>
            </snapshots>
        </repository>
    </repositories>

</project><|MERGE_RESOLUTION|>--- conflicted
+++ resolved
@@ -4,11 +4,7 @@
 
     <groupId>io.telicent.smart-caches</groupId>
     <artifactId>parent</artifactId>
-<<<<<<< HEAD
     <version>0.30.0-SNAPSHOT</version>
-=======
-    <version>0.29.3-SNAPSHOT</version>
->>>>>>> 3bc95e86
     <modules>
         <module>projectors-core</module>
         <module>projector-driver</module>
@@ -19,11 +15,8 @@
         <module>live-reporter</module>
         <module>configurator</module>
         <module>jwt-auth-common</module>
-<<<<<<< HEAD
         <module>security-parent</module>
-=======
         <module>action-tracker</module>
->>>>>>> 3bc95e86
     </modules>
     <packaging>pom</packaging>
     <name>Telicent Smart Caches - Parent</name>
