--- conflicted
+++ resolved
@@ -1,6 +1,5 @@
 # Change Log
 
-<<<<<<< HEAD
 # 0.30.0
 
 - New **experimental** Security Plugin API:
@@ -15,7 +14,7 @@
       the same time and not leak state between them as was previously possible
 - Build improvements:
     - RDF ABAC upgraded to 1.0.0
-=======
+
 # 0.29.1
 
 - Projectors Core improvements:
@@ -25,7 +24,6 @@
     - Upgraded Apache Kafka to 3.9.1
     - Upgraded OpenTelemetry SDK to 1.50.0
     - Upgraded various build and test dependencies to latest available
->>>>>>> ec8f451b
 
 # 0.29.0
 
