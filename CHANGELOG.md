--- conflicted
+++ resolved
@@ -1,6 +1,5 @@
 # Change Log
 
-<<<<<<< HEAD
 # 0.30.0
 
 - New **experimental** Security Plugin API:
@@ -15,7 +14,7 @@
       the same time and not leak state between them as was previously possible
 - Build improvements:
     - RDF ABAC upgraded to 1.0.0
-=======
+
 # 0.29.2
 
 - Projectors Core improvements:
@@ -42,7 +41,6 @@
     - JWT Servlet Auth upgraded to 1.0.3
     - OpenTelemetry SDK upgraded to 1.52.0
     - Various build and test dependencies upgraded to latest available
->>>>>>> 3bc95e86
 
 # 0.29.1
 
